// src/bin/client.rs
use std::collections::HashMap;
use std::sync::Arc;
use std::time::Duration;

use clap::Parser;
use futures_util::{SinkExt, StreamExt};
use reqwest::Client as HttpClient;
use tokio_tungstenite::{connect_async, tungstenite::Message as WsMessage};
use base64::Engine;
use tokio::signal;
use tokio::sync::{mpsc, RwLock};
use tokio::time::timeout;
use tracing::{error, info, warn};

use exposeme::{ClientArgs, ClientConfig, Message};

#[tokio::main]
async fn main() -> Result<(), Box<dyn std::error::Error>> {
    // Set up crypto provider
    rustls::crypto::ring::default_provider()
        .install_default()
        .expect("Failed to install ring CryptoProvider");

    // Handle Ctrl+C gracefully
    tokio::spawn(async {
        signal::ctrl_c().await.expect("Failed to install Ctrl+C handler");
        info!("🛑 Received Ctrl+C, shutting down...");
        std::process::exit(0);
    });

    // Parse CLI arguments
    let args = ClientArgs::parse();

    // Initialize tracing
    tracing_subscriber::fmt()
        .with_max_level(if args.verbose {
            tracing::Level::DEBUG
        } else {
            tracing::Level::INFO
        })
        .init();

    // Generate config if requested
    if args.generate_config {
        ClientConfig::generate_default_file(&args.config)?;
        return Ok(());
    }

    // Load configuration
    let config = ClientConfig::load(&args)?;
    info!("Loaded configuration from {:?}", args.config);
    info!("Server: {}", config.client.server_url);
    info!("Tunnel ID: {}", config.client.tunnel_id);
    info!("Local target: {}", config.client.local_target);

    info!("Starting ExposeME Client...");

    // Main client loop with reconnection
    loop {
        match run_client(&config).await {
            Ok(_) => {
                info!("Client disconnected normally");
                break;
            }
            Err(e) => {
                error!("Client error: {}", e);

                if config.client.auto_reconnect {
                    info!(
                        "Reconnecting in {} seconds...",
                        config.client.reconnect_delay_secs
                    );
                    tokio::time::sleep(Duration::from_secs(config.client.reconnect_delay_secs))
                        .await;
                    continue;
                } else {
                    break;
                }
            }
        }
    }

    Ok(())
}

// WebSocket connection management
#[derive(Debug, Clone)]
struct ActiveWebSocketConnection {
    connection_id: String,
    // Channel for sending data to local WebSocket service
    local_tx: mpsc::UnboundedSender<Vec<u8>>,
    // Channel for sending data back to server
    to_server_tx: mpsc::UnboundedSender<Message>,
    created_at: std::time::Instant,
    last_activity: Arc<RwLock<std::time::Instant>>,
}

impl ActiveWebSocketConnection {
    fn new(
        connection_id: String,
        local_tx: mpsc::UnboundedSender<Vec<u8>>,
        to_server_tx: mpsc::UnboundedSender<Message>,
    ) -> Self {
        let now = std::time::Instant::now();
        Self {
            connection_id,
            local_tx,
            to_server_tx,
            created_at: now,
            last_activity: Arc::new(RwLock::new(now)),
        }
    }

    // Use connection_id for structured logging
    fn log_info(&self, message: &str) {
        info!("🔌 WebSocket {}: {}", self.connection_id, message);
    }

    fn log_error(&self, message: &str) {
        error!("❌ WebSocket {}: {}", self.connection_id, message);
    }

    fn log_warn(&self, message: &str) {
        warn!("⚠️  WebSocket {}: {}", self.connection_id, message);
    }

    // Use created_at for connection monitoring
    fn connection_age(&self) -> Duration {
        self.created_at.elapsed()
    }

    // Update last activity timestamp
    async fn update_activity(&self) {
        *self.last_activity.write().await = std::time::Instant::now();
    }

    async fn is_idle(&self, max_idle_duration: Duration) -> bool {
        let last_activity = *self.last_activity.read().await;
        last_activity.elapsed() > max_idle_duration
    }

    // NEW: Get idle time (time since last activity)
    async fn idle_time(&self) -> Duration {
        let last_activity = *self.last_activity.read().await;
        last_activity.elapsed()
    }

    async fn status_summary(&self) -> String {
        let idle = self.idle_time().await;
        let idle_info = if idle.as_secs() < 60 {
            format!("idle: {}s", idle.as_secs())
        } else {
            format!("idle: {}m", idle.as_secs() / 60)
        };

        format!(
            "Connection {} (age: {}, {}, channels: server={}, local={})",
            self.connection_id,
            self.age_info(),
            idle_info,
            if self.to_server_tx.is_closed() { "closed" } else { "open" },
            if self.local_tx.is_closed() { "closed" } else { "open" }
        )
    }

    fn age_info(&self) -> String {
        let age = self.connection_age();
        if age.as_secs() < 60 {
            format!("{}s", age.as_secs())
        } else if age.as_secs() < 3600 {
            format!("{}m", age.as_secs() / 60)
        } else {
            format!("{}h{}m", age.as_secs() / 3600, (age.as_secs() % 3600) / 60)
        }
    }

    // Use to_server_tx for reliable message sending with error handling
    async fn send_to_server(&self, message: Message) -> Result<(), String> {
        self.update_activity().await;
        self.to_server_tx
            .send(message)
            .map_err(|e| {
                let error_msg = format!("Failed to send message to server: {}", e);
                self.log_error(&error_msg);
                error_msg
            })
    }

    // Use local_tx for reliable data forwarding
    async fn send_to_local(&self, data: Vec<u8>) -> Result<(), String> {
        self.update_activity().await;
        self.local_tx
            .send(data)
            .map_err(|e| {
                let error_msg = format!("Failed to send data to local WebSocket: {}", e);
                self.log_error(&error_msg);
                error_msg
            })
    }
}

type ActiveWebSockets = Arc<RwLock<HashMap<String, ActiveWebSocketConnection>>>;

async fn run_client(config: &ClientConfig) -> Result<(), Box<dyn std::error::Error>> {
    // Connect to WebSocket server
    let (ws_stream, _) = connect_async(&config.client.server_url).await?;
    info!("Connected to WebSocket server");

    let (mut ws_sender, mut ws_receiver) = ws_stream.split();

    // Send authentication
    let auth_message = Message::Auth {
        token: config.client.auth_token.clone(),
        tunnel_id: config.client.tunnel_id.clone(),
    };

    let auth_json = auth_message.to_json()?;
    ws_sender.send(WsMessage::Text(auth_json.into())).await?;
    info!(
        "Sent authentication for tunnel '{}'",
        config.client.tunnel_id
    );

    // Create HTTP client for forwarding requests
    let http_client = HttpClient::new();

    // Store active WebSocket connections
    let active_websockets: ActiveWebSockets = Arc::new(RwLock::new(HashMap::new()));

    // Create channel for sending messages back to server
    let (to_server_tx, mut to_server_rx) = mpsc::unbounded_channel::<Message>();

    // Spawn task to handle outgoing messages to server
    // let ws_sender_clone = ws_sender.clone();
    tokio::spawn(async move {
        // let mut ws_sender = ws_sender_clone;
        while let Some(message) = to_server_rx.recv().await {
            if let Ok(json) = message.to_json() {
                if let Err(e) = ws_sender.send(WsMessage::Text(json.into())).await {
                    error!("Failed to send message to server: {}", e);
                    break;
                }
            }
        }
    });

    // Add periodic cleanup task for WebSocket connections
    let cleanup_websockets = active_websockets.clone();
    let cleanup_interval = Duration::from_secs(config.client.websocket_cleanup_interval_secs);
    let max_connection_idle = Duration::from_secs(config.client.websocket_max_idle_secs);
    let cleanup_task = tokio::spawn(async move {
        let mut interval = tokio::time::interval(cleanup_interval); // Check every minute

        loop {
            interval.tick().await;

            // Clean up connections older than 10 minutes
            let cleaned = cleanup_expired_connections(
                cleanup_websockets.clone(),
                max_connection_idle
            ).await;

            // Log current connection count
            let current_count = cleanup_websockets.read().await.len();
            if current_count > 0 || cleaned > 0 {
                info!(
                    "🔌 WebSocket status: {} active connections, {} cleaned up (max_age: {}s, check_interval: {}s)",
                    current_count,
                    cleaned,
                    max_connection_idle.as_secs(),
                    cleanup_interval.as_secs()
                );
            }
        }
    });

    // Handle incoming WebSocket messages
    while let Some(message) = ws_receiver.next().await {
        match message {
            Ok(WsMessage::Text(text)) => {
                if let Ok(msg) = Message::from_json(&text.to_string()) {
                    match msg {
                        Message::AuthSuccess {
                            tunnel_id,
                            public_url,
                        } => {
                            info!("✅ Tunnel '{}' established!", tunnel_id);
                            info!("🌐 Public URL: {}", public_url);
                            info!("🔄 Forwarding to: {}", config.client.local_target);
                        }

                        Message::AuthError { error, message } => {
                            error!("❌ Authentication failed: {} - {}", error, message);
                            return Err(format!("Auth error: {}", message).into());
                        }

                        Message::HttpRequest {
                            id,
                            method,
                            path,
                            headers,
                            body,
                        } => {
                            info!("📥 Received request: {} {}", method, path);

                            // Spawn parallel task for each HTTP request
                            let http_client = http_client.clone();
                            let local_target = config.client.local_target.clone();
                            let to_server_tx = to_server_tx.clone();

                            tokio::spawn(async move {
                                handle_http_request_parallel(
                                    &http_client,
                                    &local_target,
                                    &to_server_tx,
                                    id,
                                    method,
                                    path,
                                    headers,
                                    body,
                                ).await;
                            });
                        }
                        Message::WebSocketUpgrade { connection_id, method, path, headers } => {
                            info!("🔌 Received WebSocket upgrade: {} {}", method, path);

                            let local_target = config.client.local_target.clone();
                            let to_server_tx = to_server_tx.clone();
                            let active_websockets = active_websockets.clone();
                            let config = config.clone();  // CLONE config for the task

                            tokio::spawn(async move {
                                handle_websocket_upgrade(
                                    &local_target,
                                    &to_server_tx,
                                    active_websockets,
                                    connection_id,
                                    method,
                                    path,
                                    headers,
                                    &config,
                                ).await;
                            });
                        }
                        Message::WebSocketData { connection_id, data } => {
                            handle_websocket_data(active_websockets.clone(), connection_id, data).await;
                        }
                        Message::WebSocketClose { connection_id, code, reason } => {
                            handle_websocket_close(active_websockets.clone(), connection_id, code, reason).await;
                        }
                        Message::Error { message } => {
                            error!("Server error: {}", message);
                        }
                        _ => {
                            warn!("Unexpected message type from server");
                        }
                    }
                }
            }

            Ok(WsMessage::Close(_)) => {
                info!("WebSocket connection closed by server");
                break;
            }

            Err(e) => {
                error!("WebSocket error: {}", e);
                break;
            }

            _ => {}
        }
    }

    // Cleanup on client disconnect
    cleanup_task.abort();

    // Clean up all WebSocket connections on shutdown
    {
        let websockets = active_websockets.read().await;
        let connection_count = websockets.len();
        if connection_count > 0 {
            info!("🔌 Cleaning up {} WebSocket connections on shutdown", connection_count);
            for (_id, connection) in websockets.iter() {
                connection.log_info("Shutting down due to client disconnect");
            }
        }
    }

    info!("Client connection ended");
    Ok(())
}

// Handle WebSocket upgrade requests
async fn handle_websocket_upgrade(
    local_target: &str,
    to_server_tx: &mpsc::UnboundedSender<Message>,
    active_websockets: ActiveWebSockets,
    connection_id: String,
    method: String,
    path: String,
    headers: HashMap<String, String>,
    config: &ClientConfig,
) {
    info!("🔌 Processing WebSocket upgrade for connection {}", connection_id);
    info!("📋 Request: {} {} (headers: {})", method, path, headers.len());

    // Construct WebSocket URL for local service
    let ws_url = if local_target.starts_with("http://") {
        local_target.replace("http://", "ws://") + &path
    } else if local_target.starts_with("https://") {
        local_target.replace("https://", "wss://") + &path
    } else {
        format!("ws://{}{}", local_target, path)
    };

    info!("🔗 Connecting to local WebSocket: {}", ws_url);
    let connect_timeout = Duration::from_secs(config.client.websocket_connection_timeout_secs);
    let connect_result = timeout(connect_timeout, connect_async(&ws_url)).await;

    match connect_result {
        Ok(Ok((local_ws, response))) => {
            info!("✅ Connected to local WebSocket service for {}", connection_id);

            // Extract response headers
            let mut response_headers = HashMap::new();
            for (name, value) in response.headers() {
                response_headers.insert(
                    name.to_string(),
                    value.to_str().unwrap_or("").to_string()
                );
            }

            // Send successful upgrade response
            let upgrade_response = Message::WebSocketUpgradeResponse {
                connection_id: connection_id.clone(),
                status: response.status().as_u16(),
                headers: response_headers,
            };

            if let Err(e) = to_server_tx.send(upgrade_response) {
                error!("Failed to send WebSocket upgrade response for {}: {}", connection_id, e);
                return;
            }

            // Split WebSocket for bidirectional communication
            let (mut local_sink, mut local_stream) = local_ws.split();

            // Create channel for sending data to local WebSocket
            let (local_tx, mut local_rx) = mpsc::unbounded_channel::<Vec<u8>>();

            let connection = ActiveWebSocketConnection::new(
                connection_id.clone(),
                local_tx,
                to_server_tx.clone(),
            );

            connection.log_info("WebSocket connection established");

            // Store the connection
            {
                let mut websockets = active_websockets.write().await;
                websockets.insert(connection_id.clone(), connection);
            }

            // Get a copy of the stored connection for use in tasks
            let stored_connection = {
                active_websockets.read().await.get(&connection_id).cloned()
            };

            let stored_connection = match stored_connection {
                Some(conn) => conn,
                None => {
                    error!("Failed to retrieve stored connection for {}", connection_id);
                    return;
                }
            };

            let active_websockets_clone = active_websockets.clone();
            let connection_id_clone = connection_id.clone();

            // Task 1: Forward FROM local service TO server
            // Uses stored_connection.to_server_tx instead of separate channel
            let local_to_server_task = {
                let connection = stored_connection.clone();
                let connection_id = connection_id_clone.clone();

                tokio::spawn(async move {
                    connection.log_info("Started local-to-server forwarding task");

                    while let Some(msg) = local_stream.next().await {
                        match msg {
                            Ok(WsMessage::Text(text)) => {
                                connection.log_info(&format!("📤 Forwarding text to server: {} chars", text.len()));
                                let text_string = text.to_string();
                                let data = base64::engine::general_purpose::STANDARD.encode(text_string.as_bytes());
                                let message = Message::WebSocketData {
                                    connection_id: connection.connection_id.clone(),
                                    data,
                                };

                                // Use the stored to_server_tx from connection
                                if connection.send_to_server(message).await.is_err() {
                                    connection.log_error("Failed to send text message to server, terminating");
                                    break;
                                }
                            }
                            Ok(WsMessage::Binary(bytes)) => {
                                connection.log_info(&format!("📤 Forwarding binary to server: {} bytes", bytes.len()));
                                let bytes_vec = bytes.to_vec();
                                let data = base64::engine::general_purpose::STANDARD.encode(&bytes_vec);
                                let message = Message::WebSocketData {
                                    connection_id: connection.connection_id.clone(),
                                    data,
                                };

                                // Use the stored to_server_tx from connection
                                if connection.send_to_server(message).await.is_err() {
                                    connection.log_error("Failed to send binary message to server, terminating");
                                    break;
                                }
                            }
                            Ok(WsMessage::Close(close_frame)) => {
                                let (code, reason) = if let Some(frame) = close_frame {
                                    (Some(frame.code.into()), Some(frame.reason.to_string()))
                                } else {
                                    (None, None)
                                };

                                connection.log_info(&format!("Local WebSocket closed: code={:?}, reason={:?}", code, reason));

                                let message = Message::WebSocketClose {
                                    connection_id: connection.connection_id.clone(),
                                    code,
                                    reason,
                                };
                                let _ = connection.send_to_server(message).await;
                                break;
                            }
                            Err(e) => {
                                connection.log_error(&format!("Local WebSocket error: {}", e));
                                break;
                            }
                            _ => {} // Handle Ping/Pong as needed
                        }
                    }

                    // Cleanup on task end with connection age info
                    let final_status = {
                        let websockets = active_websockets_clone.read().await;
                        if let Some(conn) = websockets.get(&connection_id) {
                            conn.status_summary().await
                        } else {
                            format!("Connection {} (already cleaned up)", connection_id)
                        }
                    };

                    // active_websockets_clone.write().await.remove(&connection_id);
                    info!("🔌 Local-to-server task ended: {}", final_status);
                })
            };

            // Task 2: Forward FROM server TO local service
            // Uses stored_connection methods for proper logging and error handling
            let server_to_local_task = {
                let connection = stored_connection.clone();

                tokio::spawn(async move {
                    connection.log_info("Started server-to-local forwarding task");

                    while let Some(data) = local_rx.recv().await {
                        let ws_message = if let Ok(text) = String::from_utf8(data.clone()) {
                            WsMessage::Text(text.into())
                        } else {
                            WsMessage::Binary(data.into())
                        };

                        if local_sink.send(ws_message).await.is_err() {
                            connection.log_error("Failed to send to local WebSocket, terminating");
                            break;
                        }
                    }

                    connection.log_info(&format!("Server-to-local task ended ({})", connection.status_summary().await));
                })
            };

            // Connection monitoring task (uses created_at for timeout detection)
            let monitoring_task = {
                let active_websockets = active_websockets.clone();
                let connection_id = connection_id.clone();
                let monitoring_interval = Duration::from_secs(config.client.websocket_monitoring_interval_secs);
                let max_idle = Duration::from_secs(config.client.websocket_max_idle_secs);

                tokio::spawn(async move {
                    let mut interval = tokio::time::interval(monitoring_interval); // Check every 30 seconds

                    loop {
                        interval.tick().await;

                        let should_cleanup = {
                            let websockets = active_websockets.read().await;
                            if let Some(connection) = websockets.get(&connection_id) {
                                // Check for timeout (5 minutes of inactivity)
                                if connection.is_idle(max_idle).await {
                                    connection.log_warn(&format!("Connection timeout detected ({})", connection.status_summary().await));
                                    true
                                } else {
                                    // Log periodic status
                                    connection.log_info(&format!("Health check: {}", connection.status_summary().await));
                                    false
                                }
                            } else {
                                // Connection already cleaned up
                                true
                            }
                        };

                        if should_cleanup {
                            break;
                        }
                    }

                    info!("🔌 Monitoring task ended for {}", connection_id);
                })
            };

            // Wait for any task to complete
            tokio::select! {
                _ = local_to_server_task => {
                    info!("Local-to-server task completed for {}", connection_id);
                }
                _ = server_to_local_task => {
                    info!("Server-to-local task completed for {}", connection_id);
                }
                _ = monitoring_task => {
                    info!("Monitoring task completed for {}", connection_id);
                }
            }

            // Final cleanup
            {
                let mut websockets = active_websockets.write().await;
                if let Some(connection) = websockets.remove(&connection_id) {
                    connection.log_info(&format!("Final cleanup: {}", connection.status_summary().await));
                }
            }

            info!("🔌 WebSocket connection {} fully closed", connection_id);
        }
        Ok(Err(e)) => {
            error!("❌ Failed to connect to local WebSocket service {}: {}", connection_id, e);
            send_websocket_error_response(to_server_tx, connection_id, 502, "Connection failed").await;
        }
        Err(_) => {
            error!("❌ Connection timeout for WebSocket {}", connection_id);
            send_websocket_error_response(to_server_tx, connection_id, 504, "Connection timeout").await;
        }
    }
}

async fn send_websocket_error_response(
    to_server_tx: &mpsc::UnboundedSender<Message>,
    connection_id: String,
    status: u16,
    reason: &str,
) {
    let mut headers = HashMap::new();
    headers.insert("X-Error-Reason".to_string(), reason.to_string());

    let error_response = Message::WebSocketUpgradeResponse {
        connection_id,
        status,
        headers,
    };

    if let Err(e) = to_server_tx.send(error_response) {
        error!("Failed to send WebSocket error response: {}", e);
    }
}

// Parallel HTTP request handling
async fn handle_http_request_parallel(
    http_client: &HttpClient,
    local_target: &str,
    to_server_tx: &mpsc::UnboundedSender<Message>,
    id: String,
    method: String,
    path: String,
    headers: HashMap<String, String>,
    body: String,
) {
    info!("📥 Processing HTTP request (parallel): {} {}", method, path);

    // Forward request to local service
    let response = forward_request(
        http_client,
        local_target,
        &method,
        &path,
        headers,
        &body,
    ).await;

    let response_message = match response {
        Ok((status, headers, body)) => {
            info!("📤 Sending HTTP response (parallel): {}", status);
            Message::HttpResponse {
                id,
                status,
                headers,
                body,
            }
        }
        Err(e) => {
            error!("❌ Failed to forward HTTP request (parallel): {}", e);
            Message::HttpResponse {
                id,
                status: 502,
                headers: HashMap::new(),
                body: base64::engine::general_purpose::STANDARD
                    .encode("Bad Gateway"),
            }
        }
    };

    // Send response back through channel
    if let Err(e) = to_server_tx.send(response_message) {
        error!("Failed to send HTTP response through channel: {}", e);
    }
}

async fn forward_request(
    client: &HttpClient,
    base_url: &str,
    method: &str,
    path: &str,
    headers: HashMap<String, String>,
    body: &str,
) -> Result<(u16, HashMap<String, String>, String), Box<dyn std::error::Error>> {
    // Construct full URL
    let url = format!("{}{}", base_url, path);

    // Decode body from base64
    let body_bytes = match base64::engine::general_purpose::STANDARD.decode(body) {
        Ok(bytes) => bytes,
        Err(err) => return Err(err.into()),
    };

    // Create request
    let mut request_builder = match method {
        "GET" => client.get(&url),
        "POST" => client.post(&url),
        "PUT" => client.put(&url),
        "DELETE" => client.delete(&url),
        "PATCH" => client.patch(&url),
        "HEAD" => client.head(&url),
        _ => return Err(format!("Unsupported HTTP method: {}", method).into()),
    };

    // Add headers
    for (name, value) in headers {
        // Skip headers that reqwest handles automatically
        if !["host", "content-length", "connection", "user-agent"]
            .contains(&name.to_lowercase().as_str())
        {
            request_builder = request_builder.header(&name, &value);
        }
    }

    // Add body for methods that support it
    if ["POST", "PUT", "PATCH"].contains(&method) {
        request_builder = request_builder.body(body_bytes);
    }

    // Send request
    let response = request_builder.send().await?;

    // Extract response details
    let status = response.status().as_u16();

    // Extract response headers
    let mut response_headers = HashMap::new();
    for (name, value) in response.headers() {
        response_headers.insert(name.to_string(), value.to_str().unwrap_or("").to_string());
    }

    // Get response body
    let response_body = response.bytes().await?;
    let response_body_b64 = base64::engine::general_purpose::STANDARD.encode(&response_body);

    Ok((status, response_headers, response_body_b64))
}

// Handle WebSocket data from server (forward to local service)
async fn handle_websocket_data(
    active_websockets: ActiveWebSockets,
    connection_id: String,
    data: String,
) {
    if let Some(connection) = active_websockets.read().await.get(&connection_id) {
        connection.update_activity().await;
        // Decode base64 data
        match base64::engine::general_purpose::STANDARD.decode(&data) {
            Ok(binary_data) => {
                let data_size = binary_data.len();

                // Use connection method for proper error handling and logging
                if connection.send_to_local(binary_data).await.is_ok() {
                    connection.log_info(&format!("Forwarded {} bytes to local WebSocket", data_size));
                } else {
                    // Connection method already logged the error
                    // Remove dead connection
<<<<<<< HEAD
                    // active_websockets.write().await.remove(&connection_id);
=======
                    active_websockets.write().await.remove(&connection_id);
>>>>>>> df2524d9
                    connection.log_error("Failed to forward data to local WebSocket");
                }
            }
            Err(e) => {
                if let Some(connection) = active_websockets.read().await.get(&connection_id) {
                    connection.log_error(&format!("Failed to decode WebSocket data: {}", e));
                }
            }
        }
    } else {
        warn!("Received data for unknown WebSocket connection: {}", connection_id);
    }
}

// Handle WebSocket close
async fn handle_websocket_close(
    active_websockets: ActiveWebSockets,
    connection_id: String,
    code: Option<u16>,
    reason: Option<String>,
) {
    if let Some(connection) = active_websockets.write().await.remove(&connection_id) {
        connection.log_info(&format!(
            "WebSocket closed by server: code={:?}, reason={:?}, final_status={}",
            code, reason, connection.status_summary().await
        ));
    } else {
        warn!("Attempted to close unknown WebSocket connection: {}", connection_id);
    }
}

async fn cleanup_expired_connections(
    active_websockets: ActiveWebSockets,
    max_idle_time: Duration,
) -> usize {
    let mut cleanup_count = 0;
    let mut to_remove = Vec::new();

    {
        let websockets = active_websockets.read().await;
        for (id, connection) in websockets.iter() {
            if connection.is_idle(max_idle_time).await {
                connection.log_warn(&format!(
                    "Marking for cleanup: {} (idle: {}s, max_idle: {}s)",
                    connection.status_summary().await,
                    connection.idle_time().await.as_secs(),
                    max_idle_time.as_secs()
                ));
                to_remove.push(id.clone());
            }
        }
    }

    {
        let mut websockets = active_websockets.write().await;
        for id in to_remove {
            if let Some(connection) = websockets.remove(&id) {
                connection.log_info(&format!("Cleaned up idle connection (max_idle: {}s)", max_idle_time.as_secs()));
                cleanup_count += 1;
            }
        }
    }

    if cleanup_count > 0 {
        info!("🧹 Cleaned up {} idle WebSocket connections (max_idle: {}s)", cleanup_count, max_idle_time.as_secs());
    }

    cleanup_count
}<|MERGE_RESOLUTION|>--- conflicted
+++ resolved
@@ -812,11 +812,7 @@
                 } else {
                     // Connection method already logged the error
                     // Remove dead connection
-<<<<<<< HEAD
-                    // active_websockets.write().await.remove(&connection_id);
-=======
                     active_websockets.write().await.remove(&connection_id);
->>>>>>> df2524d9
                     connection.log_error("Failed to forward data to local WebSocket");
                 }
             }
